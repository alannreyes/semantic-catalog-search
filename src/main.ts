import { NestFactory } from '@nestjs/core';
import { AppModule } from './app.module';
import { Logger, ValidationPipe } from '@nestjs/common';
import helmet from 'helmet';
import rateLimit from 'express-rate-limit';
import { GlobalExceptionFilter } from './common/filters/global-exception.filter';
import { LoggingInterceptor } from './common/interceptors/logging.interceptor';
import { winstonConfig } from './common/logger/winston.config';

async function bootstrap() {
  const app = await NestFactory.create(AppModule, {
    logger: winstonConfig,
  });
  const logger = new Logger('Bootstrap');
  
  const port = process.env.PORT || 4000;
  const host = process.env.HOST || '0.0.0.0'; 
<<<<<<< HEAD
  const frontendPort = process.env.PORTF || 4001;
  const isProduction = process.env.NODE_ENV === 'production';
  
  // Configuración de seguridad crítica
  app.use(helmet({
    contentSecurityPolicy: isProduction ? undefined : false, // Desactivar CSP en desarrollo para facilitar debugging
  }));
  
  // Rate limiting - protección contra ataques DDoS
  app.use(rateLimit({
    windowMs: 15 * 60 * 1000, // 15 minutos
    max: isProduction ? 100 : 1000, // Límite más estricto en producción
    message: {
      error: 'Too many requests',
      message: 'Rate limit exceeded. Try again later.'
    },
    standardHeaders: true,
    legacyHeaders: false,
  }));
  
  // Trust proxy para aplicaciones detrás de load balancers
  if (isProduction) {
    app.set('trust proxy', 1);
  }
  
  // Validación global de entrada
  app.useGlobalPipes(new ValidationPipe({
    transform: true,
    whitelist: true,
    forbidNonWhitelisted: true,
    disableErrorMessages: isProduction, // No exponer detalles de validación en producción
  }));
  
  // Exception filter global para sanitizar errores
  app.useGlobalFilters(new GlobalExceptionFilter());
  
  // Logging interceptor para request tracking
  app.useGlobalInterceptors(new LoggingInterceptor());
=======
>>>>>>> 82c217b1
  
  // Obtener todos los orígenes permitidos desde .env
  const allowedOrigins = process.env.ALLOWED_ORIGINS 
    ? process.env.ALLOWED_ORIGINS.split(',') 
    : ['http://localhost:3000']; // valor por defecto
  
  app.enableCors({
<<<<<<< HEAD
    origin: [
      `http://localhost:${frontendPort}`,
      ...(process.env.ALLOWED_ORIGINS ? process.env.ALLOWED_ORIGINS.split(',') : [])
    ],
=======
    origin: allowedOrigins,
>>>>>>> 82c217b1
    credentials: true,
  });
  
  await app.listen(port, host);
<<<<<<< HEAD
  logger.log(`🚀 Backend running on: http://${host}:${port}`);
  logger.log(`🔒 Security enabled: Helmet + Rate Limiting`);
  logger.log(`✅ CORS enabled for frontend on: http://localhost:${frontendPort}`);
  logger.log(`🛡️ Environment: ${isProduction ? 'PRODUCTION' : 'DEVELOPMENT'}`);
=======
  logger.log(`Backend running on: http://${host}:${port}`);
  logger.log(`CORS enabled for: ${allowedOrigins.join(', ')}`);
>>>>>>> 82c217b1
}
bootstrap();<|MERGE_RESOLUTION|>--- conflicted
+++ resolved
@@ -15,7 +15,6 @@
   
   const port = process.env.PORT || 4000;
   const host = process.env.HOST || '0.0.0.0'; 
-<<<<<<< HEAD
   const frontendPort = process.env.PORTF || 4001;
   const isProduction = process.env.NODE_ENV === 'production';
   
@@ -54,35 +53,21 @@
   
   // Logging interceptor para request tracking
   app.useGlobalInterceptors(new LoggingInterceptor());
-=======
->>>>>>> 82c217b1
   
-  // Obtener todos los orígenes permitidos desde .env
+  // Configuración de CORS mejorada
   const allowedOrigins = process.env.ALLOWED_ORIGINS 
     ? process.env.ALLOWED_ORIGINS.split(',') 
-    : ['http://localhost:3000']; // valor por defecto
+    : [`http://localhost:${frontendPort}`];
   
   app.enableCors({
-<<<<<<< HEAD
-    origin: [
-      `http://localhost:${frontendPort}`,
-      ...(process.env.ALLOWED_ORIGINS ? process.env.ALLOWED_ORIGINS.split(',') : [])
-    ],
-=======
     origin: allowedOrigins,
->>>>>>> 82c217b1
     credentials: true,
   });
   
   await app.listen(port, host);
-<<<<<<< HEAD
   logger.log(`🚀 Backend running on: http://${host}:${port}`);
   logger.log(`🔒 Security enabled: Helmet + Rate Limiting`);
-  logger.log(`✅ CORS enabled for frontend on: http://localhost:${frontendPort}`);
+  logger.log(`✅ CORS enabled for: ${allowedOrigins.join(', ')}`);
   logger.log(`🛡️ Environment: ${isProduction ? 'PRODUCTION' : 'DEVELOPMENT'}`);
-=======
-  logger.log(`Backend running on: http://${host}:${port}`);
-  logger.log(`CORS enabled for: ${allowedOrigins.join(', ')}`);
->>>>>>> 82c217b1
 }
 bootstrap();